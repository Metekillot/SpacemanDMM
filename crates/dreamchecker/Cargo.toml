[package]
name = "dreamchecker"
version = "1.11.0"
authors = ["Tad Hardesty <tad@platymuus.com>"]
edition = "2024"

[dependencies]
dm = { path = "../dreammaker", package = "dreammaker" }
serde_json = "1.0"
<<<<<<< HEAD
foldhash = "0.1.3"
serde = { version = "1.0.219", features = ["derive", "rc"] }
ron = "0.10.1"
=======
foldhash = "0.2.0"
>>>>>>> 0290db5c

[build-dependencies]
chrono = "0.4.38"
git2 = { version = "0.20.2", default-features = false }<|MERGE_RESOLUTION|>--- conflicted
+++ resolved
@@ -2,18 +2,12 @@
 name = "dreamchecker"
 version = "1.11.0"
 authors = ["Tad Hardesty <tad@platymuus.com>"]
-edition = "2024"
+edition = "2021"
 
 [dependencies]
-dm = { path = "../dreammaker", package = "dreammaker" }
+dreammaker = { path = "../dreammaker" }
 serde_json = "1.0"
-<<<<<<< HEAD
-foldhash = "0.1.3"
-serde = { version = "1.0.219", features = ["derive", "rc"] }
-ron = "0.10.1"
-=======
 foldhash = "0.2.0"
->>>>>>> 0290db5c
 
 [build-dependencies]
 chrono = "0.4.38"
